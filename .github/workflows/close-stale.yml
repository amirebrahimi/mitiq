--- conflicted
+++ resolved
@@ -12,22 +12,11 @@
     runs-on: ubuntu-latest
     steps:
       - name: Close Stale Issues
-<<<<<<< HEAD
-        uses: actions/stale@v3.0.19
-=======
         uses: actions/stale@v4
->>>>>>> 25b83b49
         with:
           days-before-stale: 60
           days-before-close: 7
           stale-issue-message: This issue had no activity for **2 months**, and will be closed in **one week** unless there is new activity. Cheers!
           stale-issue-label: stale
-<<<<<<< HEAD
-          exempt-issue-labels: priority/p0,priority/p1,priority/p2
           stale-pr-message: This pull request had no activity for **2 months**, and will be closed in **one week** unless there is new activity. Cheers!
-          stale-pr-label: stale
-          exempt-pr-labels: priority/p0,priority/p1,priority/p2
-=======
-          stale-pr-message: This pull request had no activity for **2 months**, and will be closed in **one week** unless there is new activity. Cheers!
-          stale-pr-label: stale
->>>>>>> 25b83b49
+          stale-pr-label: stale